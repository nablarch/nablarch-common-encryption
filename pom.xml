--- conflicted
+++ resolved
@@ -6,11 +6,7 @@
 
   <groupId>com.nablarch.framework</groupId>
   <artifactId>nablarch-common-encryption</artifactId>
-<<<<<<< HEAD
-  <version>1.1.0</version>
-=======
   <version>1.1.1</version>
->>>>>>> f91b241d
 
   <scm>
     <connection>scm:git:git://github.com/nablarch/${project.artifactId}.git</connection>
@@ -21,11 +17,7 @@
   <parent>
     <groupId>com.nablarch</groupId>
     <artifactId>nablarch-parent</artifactId>
-<<<<<<< HEAD
-    <version>5u13</version>
-=======
     <version>5u14</version>
->>>>>>> f91b241d
   </parent>
 
   <dependencies>
